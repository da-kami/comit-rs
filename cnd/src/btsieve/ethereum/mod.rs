mod transaction_pattern;
mod web3_connector;

pub use self::{
    transaction_pattern::{Event, Topic, TransactionPattern},
    web3_connector::Web3Connector,
};
use crate::{
    btsieve::{BlockByHash, LatestBlock, ReceiptByHash},
    ethereum::{Transaction, TransactionAndReceipt, TransactionReceipt, H256, U256},
};
<<<<<<< HEAD
use async_std::sync::{Receiver, Sender};
use futures_core::{compat::Future01CompatExt, future::join, FutureExt, TryFutureExt};
use std::{collections::HashSet, fmt::Debug, ops::Add};
use tokio::timer::Delay;
=======
use futures_core::{compat::Future01CompatExt, future::join};
use std::{collections::HashSet, fmt::Debug};
>>>>>>> f0a8576c

type Hash = H256;
type Block = crate::ethereum::Block<Transaction>;

pub async fn matching_transaction<C, E>(
    connector: C,
    pattern: TransactionPattern,
    reference_timestamp: Option<u32>,
) -> TransactionAndReceipt
where
<<<<<<< HEAD
    C: LatestBlock<Block = Option<Block>, Error = E>
        + BlockByHash<Block = Option<Block>, BlockHash = Hash, Error = E>
        + ReceiptByHash<Receipt = Option<TransactionReceipt>, TransactionHash = Hash, Error = E>
        + tokio::executor::Executor
=======
    C: LatestBlock<Block = Option<Block<Transaction>>, Error = E>
        + BlockByHash<Block = Option<Block<Transaction>>, BlockHash = H256, Error = E>
        + ReceiptByHash<Receipt = Option<TransactionReceipt>, TransactionHash = H256, Error = E>
>>>>>>> f0a8576c
        + Clone,
    E: Debug + Send + 'static,
{
    let (block_queue, next_block) = async_std::sync::channel(1);
    let (find_parent_queue, next_find_parent) = async_std::sync::channel(5);
    let (look_in_the_past_queue, next_look_in_the_past) = async_std::sync::channel(5);

    spawn(
        connector.clone(),
        process_latest_blocks(
            connector.clone(),
            block_queue.clone(),
            find_parent_queue.clone(),
            look_in_the_past_queue.clone(),
        ),
    );

    let (fetch_block_by_hash_queue, next_hash) = async_std::sync::channel(5);

    spawn(
        connector.clone(),
        process_blocks_by_hash(
            connector.clone(),
            block_queue.clone(),
            find_parent_queue.clone(),
            (fetch_block_by_hash_queue.clone(), next_hash),
        ),
    );

    spawn(
        connector.clone(),
        process_next_find_parent(
            connector.clone(),
            next_find_parent.clone(),
            fetch_block_by_hash_queue.clone(),
        ),
    );

    spawn(
        connector.clone(),
        process_next_look_in_the_past(
            connector.clone(),
            block_queue.clone(),
            (look_in_the_past_queue.clone(), next_look_in_the_past),
            reference_timestamp,
        ),
    );

    let (matching_transaction_queue, matching_transaction) = async_std::sync::channel(1);

    spawn(
        connector.clone(),
        process_next_block(
            connector.clone(),
            next_block,
            matching_transaction_queue,
            pattern,
        ),
    );

    matching_transaction
        .recv()
        .await
        .expect("sender cannot be dropped")
}

<<<<<<< HEAD
/// Repeatedly fetches the latest block from the Ethereum blockchain connector.
/// For the first (and first only) block; sends the block to the
/// `look_in_the_past_queue` channel. On fetch of each unique block; sends block
/// to the `block_queue` and `find_parent_queue` channels.
async fn process_latest_blocks<C, E>(
    mut connector: C,
    block_queue: Sender<Block>,
    find_parent_queue: Sender<(Hash, Hash)>,
    look_in_the_past_queue: Sender<Hash>,
) where
    C: LatestBlock<Block = Option<Block>, Error = E>
        + BlockByHash<Block = Option<Block>, BlockHash = Hash, Error = E>
        + ReceiptByHash<Receipt = Option<TransactionReceipt>, TransactionHash = Hash, Error = E>
        + tokio::executor::Executor
        + Clone,
    E: Debug + Send + 'static,
{
    let mut sent_blockhashes: HashSet<H256> = HashSet::new();
=======
    tokio::task::spawn({
        let mut connector = blockchain_connector.clone();
        let block_queue = block_queue.clone();
        let find_parent_queue = find_parent_queue.clone();
        let look_in_the_past_queue = look_in_the_past_queue.clone();
>>>>>>> f0a8576c

    loop {
        tokio::time::delay_for(std::time::Duration::from_secs(1)).await;

<<<<<<< HEAD
        match connector.latest_block().compat().await {
            Ok(Some(block)) if block.hash.is_some() => {
                let blockhash = block.hash.expect("cannot fail");

                if !sent_blockhashes.contains(&blockhash) {
                    sent_blockhashes.insert(blockhash);

                    join(
                        block_queue.send(block.clone()),
                        find_parent_queue.send((blockhash, block.parent_hash)),
                    )
                    .await;

                    if sent_blockhashes.len() == 1 {
                        look_in_the_past_queue.send(block.parent_hash).await
                    };
                }
            }
            Ok(Some(_)) => {
                log::warn!("Ignoring block without blockhash");
            }
            Ok(None) => {
                log::warn!("Could not get latest block");
            }
            Err(e) => {
                log::warn!("Could not get latest block: {:?}", e);
            }
        };
    }
}
=======
            loop {
                tokio::time::delay_for(std::time::Duration::from_secs(1)).await;
>>>>>>> f0a8576c

/// Processes block hashes from the `next_hash` receiver, fetches blocks from
/// the blockchain connector by block hash and enqueues the block on the
/// `block_queue`. Enqueues the block hash and parent block hash on the
/// `find_parent_queue`.
async fn process_blocks_by_hash<C, E>(
    connector: C,
    block_queue: Sender<Block>,
    find_parent_queue: Sender<(Hash, Hash)>,
    next_block_channel: (Sender<Hash>, Receiver<Hash>),
) where
    C: LatestBlock<Block = Option<Block>, Error = E>
        + BlockByHash<Block = Option<Block>, BlockHash = Hash, Error = E>
        + ReceiptByHash<Receipt = Option<TransactionReceipt>, TransactionHash = Hash, Error = E>
        + tokio::executor::Executor
        + Clone,
    E: Debug + Send + 'static,
{
    let (fetch_block_by_hash_queue, next_hash) = next_block_channel;
    let mut sent_blockhashes: HashSet<H256> = HashSet::new();

    loop {
        match next_hash.recv().await {
            Some(blockhash) => {
                match connector.block_by_hash(blockhash).compat().await {
                    Ok(Some(block)) => {
                        if !sent_blockhashes.contains(&blockhash) {
                            sent_blockhashes.insert(blockhash);

                            join(
                                block_queue.send(block.clone()),
                                find_parent_queue.send((blockhash, block.parent_hash)),
                            )
                            .await;
                        }
                    }
                    Ok(None) => {
                        log::warn!("Block with hash {} does not exist", blockhash);
                    }
                    Err(e) => {
                        log::warn!("Could not get block with hash {}: {:?}", blockhash, e);

                        fetch_block_by_hash_queue.send(blockhash).await
                    }
                };
            }
            None => unreachable!("sender cannot be dropped"),
        }
    }
}

/// Processes `next_find_parent` queue by adding parent_blockhash to the
/// `fetch_block_by_hash` if it has not already been seen.
async fn process_next_find_parent<C, E>(
    _connector: C,
    next_find_parent: Receiver<(Hash, Hash)>,
    fetch_block_by_hash_queue: Sender<Hash>,
) where
    C: LatestBlock<Block = Option<Block>, Error = E>
        + BlockByHash<Block = Option<Block>, BlockHash = Hash, Error = E>
        + ReceiptByHash<Receipt = Option<TransactionReceipt>, TransactionHash = Hash, Error = E>
        + tokio::executor::Executor
        + Clone,
    E: Debug + Send + 'static,
{
    let mut prev_blockhashes: HashSet<H256> = HashSet::new();

<<<<<<< HEAD
    loop {
        match next_find_parent.recv().await {
            Some((blockhash, parent_blockhash)) => {
                prev_blockhashes.insert(blockhash);
=======
    tokio::task::spawn({
        let connector = blockchain_connector.clone();
        let block_queue = block_queue.clone();
        let fetch_block_by_hash_queue = fetch_block_by_hash_queue.clone();

        async move {
            loop {
                match next_hash.recv().await {
                    Some(blockhash) => {
                        match connector.block_by_hash(blockhash).compat().await {
                            Ok(Some(block)) => {
                                join(
                                    block_queue.send(block.clone()),
                                    find_parent_queue.send((blockhash, block.parent_hash)),
                                )
                                .await;
                            }
                            Ok(None) => {
                                log::warn!("Block with hash {} does not exist", blockhash);
                            }
                            Err(e) => {
                                log::warn!("Could not get block with hash {}: {:?}", blockhash, e);
>>>>>>> f0a8576c

                if !prev_blockhashes.contains(&parent_blockhash) && prev_blockhashes.len() > 1 {
                    fetch_block_by_hash_queue.send(parent_blockhash).await
                }
            }
            None => unreachable!("senders cannot be dropped"),
        }
<<<<<<< HEAD
    }
}
=======
    });

    tokio::task::spawn({
        async move {
            let mut prev_blockhashes: HashSet<H256> = HashSet::new();
>>>>>>> f0a8576c

/// Process hashes from the `next_look_in_the_past` receiver. Gets the block
/// for this hash from the blockchain connector, if the block is _not_ yet
/// further back in time than `reference_timestamp` then enqueues block on the
/// `block_queue` and the block hash of parent to the `look_in_the_past_queue`.
async fn process_next_look_in_the_past<C, E>(
    connector: C,
    block_queue: Sender<Block>,
    look_in_the_past_channel: (Sender<Hash>, Receiver<Hash>),
    reference_timestamp: Option<u32>,
) where
    C: LatestBlock<Block = Option<Block>, Error = E>
        + BlockByHash<Block = Option<Block>, BlockHash = Hash, Error = E>
        + ReceiptByHash<Receipt = Option<TransactionReceipt>, TransactionHash = Hash, Error = E>
        + tokio::executor::Executor
        + Clone,
    E: Debug + Send + 'static,
{
    let reference_timestamp = reference_timestamp.map(U256::from);
    let (look_in_the_past_queue, next_look_in_the_past) = look_in_the_past_channel;

    loop {
        match next_look_in_the_past.recv().await {
            Some(parent_blockhash) => {
                match connector.block_by_hash(parent_blockhash).compat().await {
                    Ok(Some(block)) => {
                        let younger_than_reference_timestamp = reference_timestamp
                            .map(|reference_timestamp| reference_timestamp <= block.timestamp)
                            .unwrap_or(false);
                        if younger_than_reference_timestamp {
                            join(
                                block_queue.send(block.clone()),
                                look_in_the_past_queue.send(block.parent_hash),
                            )
                            .await;
                        }
                    }
                    Ok(None) => {
                        log::warn!("Block with hash {} does not exist", parent_blockhash);
                    }
                    Err(e) => {
                        log::warn!(
                            "Could not get block with hash {}: {:?}",
                            parent_blockhash,
                            e
                        );
                        // Delay here otherwise the error code path can go into a hot loop.
                        tokio::time::delay_for(std::time::Duration::from_secs(1)).await;
                        look_in_the_past_queue.send(parent_blockhash).await
                    }
                }
            }
            None => unreachable!("senders cannot be dropped"),
        }
<<<<<<< HEAD
    }
}

/// This is the actual processing of the blocks. Gets receipts if needed,
/// matches transactions in the block using `pattern` and enqueues 'transaction
/// and receipt' onto the `matching_transaction_queue` if a matching transaction
/// is found.
async fn process_next_block<C, E>(
    connector: C,
    next_block: Receiver<Block>,
    matching_transaction_queue: Sender<TransactionAndReceipt>,
    pattern: TransactionPattern,
) where
    C: LatestBlock<Block = Option<Block>, Error = E>
        + BlockByHash<Block = Option<Block>, BlockHash = Hash, Error = E>
        + ReceiptByHash<Receipt = Option<TransactionReceipt>, TransactionHash = Hash, Error = E>
        + tokio::executor::Executor
        + Clone,
    E: Debug + Send + 'static,
{
    loop {
        match next_block.recv().await {
            Some(block) => {
                let needs_receipt = pattern.needs_receipts(&block);

                for transaction in block.transactions.into_iter() {
                    if needs_receipt {
                        let result = connector.receipt_by_hash(transaction.hash).compat().await;

                        let receipt = match result {
                            Ok(Some(receipt)) => receipt,
=======
    });

    tokio::task::spawn({
        let connector = blockchain_connector.clone();

        async move {
            loop {
                match next_look_in_the_past.recv().await {
                    Some(parent_blockhash) => {
                        match connector.block_by_hash(parent_blockhash).compat().await {
                            Ok(Some(block)) => {
                                let younger_than_reference_timestamp = reference_timestamp
                                    .map(|reference_timestamp| {
                                        reference_timestamp <= block.timestamp
                                    })
                                    .unwrap_or(false);
                                if younger_than_reference_timestamp {
                                    join(
                                        block_queue.send(block.clone()),
                                        look_in_the_past_queue.send(block.parent_hash),
                                    )
                                    .await;
                                }
                            }
>>>>>>> f0a8576c
                            Ok(None) => {
                                log::warn!("Could not get transaction receipt");
                                continue;
                            }
                            Err(e) => {
                                log::warn!(
                                    "Could not retrieve transaction receipt for {}: {:?}",
                                    transaction.hash,
                                    e
                                );
                                continue;
                            }
                        };

                        if pattern.matches(&transaction, Some(&receipt)) {
                            matching_transaction_queue
                                .send(TransactionAndReceipt {
                                    transaction,
                                    receipt,
                                })
                                .await;
                        }
                    } else if pattern.matches(&transaction, None) {
                        let result = connector.receipt_by_hash(transaction.hash).compat().await;

<<<<<<< HEAD
                        let receipt = match result {
                            Ok(Some(receipt)) => receipt,
                            Ok(None) => {
                                log::warn!(
                                    "Could not get transaction receipt for matching transaction"
                                );
                                continue;
=======
    tokio::task::spawn({
        let connector = blockchain_connector.clone();

        async move {
            loop {
                match next_block.recv().await {
                    Some(block) => {
                        let needs_receipt = pattern.needs_receipts(&block);

                        for transaction in block.transactions.into_iter() {
                            if needs_receipt {
                                let result =
                                    connector.receipt_by_hash(transaction.hash).compat().await;

                                let receipt = match result {
                                    Ok(Some(receipt)) => receipt,
                                    Ok(None) => {
                                        log::warn!("Could not get transaction receipt");
                                        continue;
                                    }
                                    Err(e) => {
                                        log::warn!(
                                            "Could not retrieve transaction receipt for {}: {:?}",
                                            transaction.hash,
                                            e
                                        );
                                        continue;
                                    }
                                };

                                if pattern.matches(&transaction, Some(&receipt)) {
                                    matching_transaction_queue
                                        .send(TransactionAndReceipt {
                                            transaction,
                                            receipt,
                                        })
                                        .await;
                                }
                            } else if pattern.matches(&transaction, None) {
                                let result =
                                    connector.receipt_by_hash(transaction.hash).compat().await;

                                let receipt = match result {
                                    Ok(Some(receipt)) => receipt,
                                    Ok(None) => {
                                        log::warn!("Could not get transaction receipt for matching transaction");
                                        continue;
                                    }
                                    Err(e) => {
                                        log::warn!(
                                                            "Could not retrieve transaction receipt for matching transaction {}: {:?}",
                                                            transaction.hash,
                                                            e
                                                );
                                        continue;
                                    }
                                };

                                matching_transaction_queue
                                    .send(TransactionAndReceipt {
                                        transaction,
                                        receipt,
                                    })
                                    .await;
>>>>>>> f0a8576c
                            }
                            Err(e) => {
                                log::warn!(
                                    "Could not retrieve transaction receipt for matching transaction {}: {:?}",
                                    transaction.hash,
                                    e
                                );
                                continue;
                            }
                        };

                        matching_transaction_queue
                            .send(TransactionAndReceipt {
                                transaction,
                                receipt,
                            })
                            .await;
                    }
                }
            }
            None => unreachable!("senders cannot be dropped"),
        }
<<<<<<< HEAD
    }
}

fn spawn(
    mut executor: impl tokio::executor::Executor,
    future: impl std::future::Future<Output = ()> + Send + 'static + Sized,
) {
    executor
        .spawn(Box::new(future.unit_error().boxed().compat()))
        .unwrap()
=======
    });

    matching_transaction
        .recv()
        .await
        .expect("sender cannot be dropped")
>>>>>>> f0a8576c
}<|MERGE_RESOLUTION|>--- conflicted
+++ resolved
@@ -9,15 +9,9 @@
     btsieve::{BlockByHash, LatestBlock, ReceiptByHash},
     ethereum::{Transaction, TransactionAndReceipt, TransactionReceipt, H256, U256},
 };
-<<<<<<< HEAD
 use async_std::sync::{Receiver, Sender};
-use futures_core::{compat::Future01CompatExt, future::join, FutureExt, TryFutureExt};
-use std::{collections::HashSet, fmt::Debug, ops::Add};
-use tokio::timer::Delay;
-=======
 use futures_core::{compat::Future01CompatExt, future::join};
 use std::{collections::HashSet, fmt::Debug};
->>>>>>> f0a8576c
 
 type Hash = H256;
 type Block = crate::ethereum::Block<Transaction>;
@@ -28,16 +22,9 @@
     reference_timestamp: Option<u32>,
 ) -> TransactionAndReceipt
 where
-<<<<<<< HEAD
-    C: LatestBlock<Block = Option<Block>, Error = E>
-        + BlockByHash<Block = Option<Block>, BlockHash = Hash, Error = E>
-        + ReceiptByHash<Receipt = Option<TransactionReceipt>, TransactionHash = Hash, Error = E>
-        + tokio::executor::Executor
-=======
-    C: LatestBlock<Block = Option<Block<Transaction>>, Error = E>
-        + BlockByHash<Block = Option<Block<Transaction>>, BlockHash = H256, Error = E>
-        + ReceiptByHash<Receipt = Option<TransactionReceipt>, TransactionHash = H256, Error = E>
->>>>>>> f0a8576c
+    C: LatestBlock<Block = Option<Block>, Error = E>
+        + BlockByHash<Block = Option<Block>, BlockHash = Hash, Error = E>
+        + ReceiptByHash<Receipt = Option<TransactionReceipt>, TransactionHash = Hash, Error = E>
         + Clone,
     E: Debug + Send + 'static,
 {
@@ -45,8 +32,7 @@
     let (find_parent_queue, next_find_parent) = async_std::sync::channel(5);
     let (look_in_the_past_queue, next_look_in_the_past) = async_std::sync::channel(5);
 
-    spawn(
-        connector.clone(),
+    tokio::task::spawn(
         process_latest_blocks(
             connector.clone(),
             block_queue.clone(),
@@ -57,8 +43,7 @@
 
     let (fetch_block_by_hash_queue, next_hash) = async_std::sync::channel(5);
 
-    spawn(
-        connector.clone(),
+    tokio::task::spawn(
         process_blocks_by_hash(
             connector.clone(),
             block_queue.clone(),
@@ -67,8 +52,7 @@
         ),
     );
 
-    spawn(
-        connector.clone(),
+    tokio::task::spawn(
         process_next_find_parent(
             connector.clone(),
             next_find_parent.clone(),
@@ -76,8 +60,7 @@
         ),
     );
 
-    spawn(
-        connector.clone(),
+    tokio::task::spawn(
         process_next_look_in_the_past(
             connector.clone(),
             block_queue.clone(),
@@ -88,8 +71,7 @@
 
     let (matching_transaction_queue, matching_transaction) = async_std::sync::channel(1);
 
-    spawn(
-        connector.clone(),
+    tokio::task::spawn(
         process_next_block(
             connector.clone(),
             next_block,
@@ -104,7 +86,6 @@
         .expect("sender cannot be dropped")
 }
 
-<<<<<<< HEAD
 /// Repeatedly fetches the latest block from the Ethereum blockchain connector.
 /// For the first (and first only) block; sends the block to the
 /// `look_in_the_past_queue` channel. On fetch of each unique block; sends block
@@ -118,23 +99,14 @@
     C: LatestBlock<Block = Option<Block>, Error = E>
         + BlockByHash<Block = Option<Block>, BlockHash = Hash, Error = E>
         + ReceiptByHash<Receipt = Option<TransactionReceipt>, TransactionHash = Hash, Error = E>
-        + tokio::executor::Executor
         + Clone,
     E: Debug + Send + 'static,
 {
     let mut sent_blockhashes: HashSet<H256> = HashSet::new();
-=======
-    tokio::task::spawn({
-        let mut connector = blockchain_connector.clone();
-        let block_queue = block_queue.clone();
-        let find_parent_queue = find_parent_queue.clone();
-        let look_in_the_past_queue = look_in_the_past_queue.clone();
->>>>>>> f0a8576c
 
     loop {
         tokio::time::delay_for(std::time::Duration::from_secs(1)).await;
 
-<<<<<<< HEAD
         match connector.latest_block().compat().await {
             Ok(Some(block)) if block.hash.is_some() => {
                 let blockhash = block.hash.expect("cannot fail");
@@ -165,10 +137,6 @@
         };
     }
 }
-=======
-            loop {
-                tokio::time::delay_for(std::time::Duration::from_secs(1)).await;
->>>>>>> f0a8576c
 
 /// Processes block hashes from the `next_hash` receiver, fetches blocks from
 /// the blockchain connector by block hash and enqueues the block on the
@@ -183,7 +151,6 @@
     C: LatestBlock<Block = Option<Block>, Error = E>
         + BlockByHash<Block = Option<Block>, BlockHash = Hash, Error = E>
         + ReceiptByHash<Receipt = Option<TransactionReceipt>, TransactionHash = Hash, Error = E>
-        + tokio::executor::Executor
         + Clone,
     E: Debug + Send + 'static,
 {
@@ -230,41 +197,15 @@
     C: LatestBlock<Block = Option<Block>, Error = E>
         + BlockByHash<Block = Option<Block>, BlockHash = Hash, Error = E>
         + ReceiptByHash<Receipt = Option<TransactionReceipt>, TransactionHash = Hash, Error = E>
-        + tokio::executor::Executor
         + Clone,
     E: Debug + Send + 'static,
 {
     let mut prev_blockhashes: HashSet<H256> = HashSet::new();
 
-<<<<<<< HEAD
     loop {
         match next_find_parent.recv().await {
             Some((blockhash, parent_blockhash)) => {
                 prev_blockhashes.insert(blockhash);
-=======
-    tokio::task::spawn({
-        let connector = blockchain_connector.clone();
-        let block_queue = block_queue.clone();
-        let fetch_block_by_hash_queue = fetch_block_by_hash_queue.clone();
-
-        async move {
-            loop {
-                match next_hash.recv().await {
-                    Some(blockhash) => {
-                        match connector.block_by_hash(blockhash).compat().await {
-                            Ok(Some(block)) => {
-                                join(
-                                    block_queue.send(block.clone()),
-                                    find_parent_queue.send((blockhash, block.parent_hash)),
-                                )
-                                .await;
-                            }
-                            Ok(None) => {
-                                log::warn!("Block with hash {} does not exist", blockhash);
-                            }
-                            Err(e) => {
-                                log::warn!("Could not get block with hash {}: {:?}", blockhash, e);
->>>>>>> f0a8576c
 
                 if !prev_blockhashes.contains(&parent_blockhash) && prev_blockhashes.len() > 1 {
                     fetch_block_by_hash_queue.send(parent_blockhash).await
@@ -272,16 +213,8 @@
             }
             None => unreachable!("senders cannot be dropped"),
         }
-<<<<<<< HEAD
-    }
-}
-=======
-    });
-
-    tokio::task::spawn({
-        async move {
-            let mut prev_blockhashes: HashSet<H256> = HashSet::new();
->>>>>>> f0a8576c
+    }
+}
 
 /// Process hashes from the `next_look_in_the_past` receiver. Gets the block
 /// for this hash from the blockchain connector, if the block is _not_ yet
@@ -296,7 +229,6 @@
     C: LatestBlock<Block = Option<Block>, Error = E>
         + BlockByHash<Block = Option<Block>, BlockHash = Hash, Error = E>
         + ReceiptByHash<Receipt = Option<TransactionReceipt>, TransactionHash = Hash, Error = E>
-        + tokio::executor::Executor
         + Clone,
     E: Debug + Send + 'static,
 {
@@ -336,7 +268,6 @@
             }
             None => unreachable!("senders cannot be dropped"),
         }
-<<<<<<< HEAD
     }
 }
 
@@ -353,7 +284,6 @@
     C: LatestBlock<Block = Option<Block>, Error = E>
         + BlockByHash<Block = Option<Block>, BlockHash = Hash, Error = E>
         + ReceiptByHash<Receipt = Option<TransactionReceipt>, TransactionHash = Hash, Error = E>
-        + tokio::executor::Executor
         + Clone,
     E: Debug + Send + 'static,
 {
@@ -368,32 +298,6 @@
 
                         let receipt = match result {
                             Ok(Some(receipt)) => receipt,
-=======
-    });
-
-    tokio::task::spawn({
-        let connector = blockchain_connector.clone();
-
-        async move {
-            loop {
-                match next_look_in_the_past.recv().await {
-                    Some(parent_blockhash) => {
-                        match connector.block_by_hash(parent_blockhash).compat().await {
-                            Ok(Some(block)) => {
-                                let younger_than_reference_timestamp = reference_timestamp
-                                    .map(|reference_timestamp| {
-                                        reference_timestamp <= block.timestamp
-                                    })
-                                    .unwrap_or(false);
-                                if younger_than_reference_timestamp {
-                                    join(
-                                        block_queue.send(block.clone()),
-                                        look_in_the_past_queue.send(block.parent_hash),
-                                    )
-                                    .await;
-                                }
-                            }
->>>>>>> f0a8576c
                             Ok(None) => {
                                 log::warn!("Could not get transaction receipt");
                                 continue;
@@ -419,7 +323,6 @@
                     } else if pattern.matches(&transaction, None) {
                         let result = connector.receipt_by_hash(transaction.hash).compat().await;
 
-<<<<<<< HEAD
                         let receipt = match result {
                             Ok(Some(receipt)) => receipt,
                             Ok(None) => {
@@ -427,72 +330,6 @@
                                     "Could not get transaction receipt for matching transaction"
                                 );
                                 continue;
-=======
-    tokio::task::spawn({
-        let connector = blockchain_connector.clone();
-
-        async move {
-            loop {
-                match next_block.recv().await {
-                    Some(block) => {
-                        let needs_receipt = pattern.needs_receipts(&block);
-
-                        for transaction in block.transactions.into_iter() {
-                            if needs_receipt {
-                                let result =
-                                    connector.receipt_by_hash(transaction.hash).compat().await;
-
-                                let receipt = match result {
-                                    Ok(Some(receipt)) => receipt,
-                                    Ok(None) => {
-                                        log::warn!("Could not get transaction receipt");
-                                        continue;
-                                    }
-                                    Err(e) => {
-                                        log::warn!(
-                                            "Could not retrieve transaction receipt for {}: {:?}",
-                                            transaction.hash,
-                                            e
-                                        );
-                                        continue;
-                                    }
-                                };
-
-                                if pattern.matches(&transaction, Some(&receipt)) {
-                                    matching_transaction_queue
-                                        .send(TransactionAndReceipt {
-                                            transaction,
-                                            receipt,
-                                        })
-                                        .await;
-                                }
-                            } else if pattern.matches(&transaction, None) {
-                                let result =
-                                    connector.receipt_by_hash(transaction.hash).compat().await;
-
-                                let receipt = match result {
-                                    Ok(Some(receipt)) => receipt,
-                                    Ok(None) => {
-                                        log::warn!("Could not get transaction receipt for matching transaction");
-                                        continue;
-                                    }
-                                    Err(e) => {
-                                        log::warn!(
-                                                            "Could not retrieve transaction receipt for matching transaction {}: {:?}",
-                                                            transaction.hash,
-                                                            e
-                                                );
-                                        continue;
-                                    }
-                                };
-
-                                matching_transaction_queue
-                                    .send(TransactionAndReceipt {
-                                        transaction,
-                                        receipt,
-                                    })
-                                    .await;
->>>>>>> f0a8576c
                             }
                             Err(e) => {
                                 log::warn!(
@@ -515,23 +352,5 @@
             }
             None => unreachable!("senders cannot be dropped"),
         }
-<<<<<<< HEAD
-    }
-}
-
-fn spawn(
-    mut executor: impl tokio::executor::Executor,
-    future: impl std::future::Future<Output = ()> + Send + 'static + Sized,
-) {
-    executor
-        .spawn(Box::new(future.unit_error().boxed().compat()))
-        .unwrap()
-=======
-    });
-
-    matching_transaction
-        .recv()
-        .await
-        .expect("sender cannot be dropped")
->>>>>>> f0a8576c
+    }
 }