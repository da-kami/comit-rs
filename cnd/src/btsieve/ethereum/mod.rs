--- conflicted
+++ resolved
@@ -114,17 +114,9 @@
         }
     });
 
-<<<<<<< HEAD
-    spawn(blockchain_connector.clone(), {
-        let fetch_block_by_hash_queue = fetch_block_by_hash_queue.clone();
-
+    spawn(blockchain_connector.clone(), {
         async move {
             let mut prev_blockhashes: HashSet<H256> = HashSet::new();
-=======
-        spawn(self.clone(), {
-            async move {
-                let mut prev_blockhashes: HashSet<H256> = HashSet::new();
->>>>>>> cf8282f8
 
             loop {
                 match next_find_parent.recv().await {
@@ -140,14 +132,11 @@
                     None => unreachable!("senders cannot be dropped"),
                 }
             }
-<<<<<<< HEAD
         }
     });
 
     spawn(blockchain_connector.clone(), {
         let connector = blockchain_connector.clone();
-        let block_queue = block_queue.clone();
-        let look_in_the_past_queue = look_in_the_past_queue.clone();
 
         async move {
             loop {
@@ -166,46 +155,6 @@
                                         look_in_the_past_queue.send(block.parent_hash),
                                     )
                                     .await;
-=======
-        });
-
-        spawn(self.clone(), {
-            let connector = self.clone();
-
-            async move {
-                loop {
-                    match next_look_in_the_past.recv().await {
-                        Some(parent_blockhash) => {
-                            match connector.block_by_hash(parent_blockhash).compat().await {
-                                Ok(Some(block)) => {
-                                    let younger_than_reference_timestamp = reference_timestamp
-                                        .map(|reference_timestamp| {
-                                            reference_timestamp <= block.timestamp
-                                        })
-                                        .unwrap_or(false);
-                                    if younger_than_reference_timestamp {
-                                        join(
-                                            block_queue.send(block.clone()),
-                                            look_in_the_past_queue.send(block.parent_hash),
-                                        )
-                                        .await;
-                                    }
-                                }
-                                Ok(None) => {
-                                    log::warn!(
-                                        "Block with hash {} does not exist",
-                                        parent_blockhash
-                                    );
-                                }
-                                Err(e) => {
-                                    log::warn!(
-                                        "Could not get block with hash {}: {:?}",
-                                        parent_blockhash,
-                                        e
-                                    );
-
-                                    look_in_the_past_queue.send(parent_blockhash).await
->>>>>>> cf8282f8
                                 }
                             }
                             Ok(None) => {
@@ -225,7 +174,6 @@
                     None => unreachable!("senders cannot be dropped"),
                 }
             }
-<<<<<<< HEAD
         }
     });
 
@@ -233,7 +181,6 @@
 
     spawn(blockchain_connector.clone(), {
         let connector = blockchain_connector.clone();
-        let matching_transaction_queue = matching_transaction_queue.clone();
 
         async move {
             loop {
@@ -254,34 +201,6 @@
                                     }
                                     Err(e) => {
                                         log::warn!(
-=======
-        });
-
-        let (matching_transaction_queue, matching_transaction) = async_std::sync::channel(1);
-
-        spawn(self.clone(), {
-            let connector = self.clone();
-
-            async move {
-                loop {
-                    match next_block.recv().await {
-                        Some(block) => {
-                            let needs_receipt = pattern.needs_receipts(&block);
-
-                            for transaction in block.transactions.into_iter() {
-                                if needs_receipt {
-                                    let result =
-                                        connector.receipt_by_hash(transaction.hash).compat().await;
-
-                                    let receipt = match result {
-                                        Ok(Some(receipt)) => receipt,
-                                        Ok(None) => {
-                                            log::warn!("Could not get transaction receipt");
-                                            continue;
-                                        }
-                                        Err(e) => {
-                                            log::warn!(
->>>>>>> cf8282f8
                                             "Could not retrieve transaction receipt for {}: {:?}",
                                             transaction.hash,
                                             e
