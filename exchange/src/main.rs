--- conflicted
+++ resolved
@@ -19,36 +19,14 @@
 use rocket::response::status::BadRequest;
 use std::env::var;
 use uuid::Uuid;
-<<<<<<< HEAD
 use std::collections::HashMap;
 use rocket::State;
 use std::sync::Mutex;
-=======
->>>>>>> 56ef0931
 
 #[derive(Debug, Deserialize)]
 struct Rate {
     symbol: String,
-<<<<<<< HEAD
-=======
     rate: f32,
-}
-
-#[derive(Serialize, Deserialize, Debug)]
-struct Symbol(String); // Expected format: BTC:LTC
-
-#[derive(Serialize, Deserialize, Debug)]
-struct OfferRequest {
-    symbol: String,
-    sell_amount: u32,
-}
-
-#[derive(Serialize, Deserialize, Debug)]
-struct Offer {
-    symbol: String,
->>>>>>> 56ef0931
-    rate: f32,
-    uid: Uuid,
 }
 
 #[derive(Serialize, Deserialize, Debug)]
@@ -75,7 +53,6 @@
     static ref TREASURY_SERVICE_URL: String = var("TREASURY_SERVICE_URL").unwrap();
 }
 
-<<<<<<< HEAD
 fn get_rate(url: &str, offer_request: OfferRequest) -> Result<Rate, Error> {
     reqwest::get(format!("{}/rate/{}", url, offer_request.symbol).as_str())?.json::<Rate>()
 }
@@ -113,45 +90,9 @@
 
 fn main() {
     let offers = Offers { all_offers: Mutex::new(HashMap::new()) };
-    
+
     rocket::ignite()
         .manage(offers)
-=======
-fn get(url: &str, offer_request: OfferRequest) -> Result<Rate, Error> {
-    reqwest::get(format!("{}/rate/{}", url, offer_request.symbol).as_str())?.json::<Rate>()
-}
-
-#[post("/offers", format = "application/json", data = "<offer_request>")]
-fn offers_request(offer_request: Json<OfferRequest>) -> Result<Json<Offer>, BadRequest<String>> {
-    let offer_request = offer_request.into_inner();
-
-    let res = get(&*TREASURY_SERVICE_URL, offer_request);
-
-    match res {
-        Ok(rate) => {
-            let uid = Uuid::new_v4();
-
-            let offer = Offer {
-                symbol: rate.symbol,
-                rate: rate.rate,
-                uid,
-            };
-
-            //TODO: store uid?
-
-            Ok(Json(offer))
-        }
-        Err(e) => {
-            error!("{:?}", e);
-
-            Err(BadRequest(None))
-        }
-    }
-}
-
-fn main() {
-    rocket::ignite()
->>>>>>> 56ef0931
         .mount("/", routes![self::offers_request])
         .launch();
 }