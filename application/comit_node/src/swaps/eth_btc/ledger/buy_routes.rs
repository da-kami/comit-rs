use common_types::secret::Secret;
use ethereum_support;
use event_store::{EventStore, InMemoryEventStore};
use ganp::ledger::{
    bitcoin::{self, Bitcoin},
    ethereum::Ethereum,
};
use rocket::{response::status::BadRequest, State};
use rocket_contrib::Json;
use std::sync::Arc;
use swap_protocols::rfc003::ledger_htlc_service::{
    BitcoinHtlcParams, EtherHtlcParams, LedgerHtlcService,
};
use swaps::{
    alice_events::ContractDeployed as AliceContractDeployed,
    bob_events::{
        ContractDeployed as BobContractDeployed, ContractRedeemed as BobContractRedeemed,
        OrderTaken as BobOrderTaken, TradeFunded as BobTradeFunded,
    },
    common::TradeId,
    errors::Error,
};

#[derive(Deserialize)]
pub struct AliceContractDeployedRequestBody {
    pub contract_address: ethereum_support::Address,
}

#[post(
    "/trades/ETH-BTC/<trade_id>/buy-order-contract-deployed",
    format = "application/json",
    data = "<contract_deployed_request_body>"
)]
pub fn post_contract_deployed(
    trade_id: TradeId,
    contract_deployed_request_body: Json<AliceContractDeployedRequestBody>,
    event_store: State<Arc<InMemoryEventStore<TradeId>>>,
) -> Result<(), BadRequest<String>> {
    let event_store = event_store.inner();
    handle_post_contract_deployed(
        event_store,
        trade_id,
        contract_deployed_request_body.into_inner().contract_address,
    )?;

    Ok(())
}

fn handle_post_contract_deployed(
    event_store: &Arc<InMemoryEventStore<TradeId>>,
    uid: TradeId,
    address: ethereum_support::Address,
) -> Result<(), Error> {
    let deployed: AliceContractDeployed<Ethereum, Bitcoin> =
        AliceContractDeployed::new(uid, address);
    event_store.add_event(uid, deployed)?;

    Ok(())
}

//TODO move this into ledger urls
#[post(
    "/trades/ETH-BTC/<_trade_id>/buy-order-htlc-funded",
    format = "application/json",
    data = "<htlc_identifier>"
)]
pub fn post_orders_funding(
    _trade_id: TradeId,
    htlc_identifier: Json<bitcoin::HtlcId>,
<<<<<<< HEAD
    event_store: State<Arc<InMemoryEventStore<TradeId>>>,
    ethereum_service: State<Arc<LedgerHtlcService<Ethereum>>>,
=======
    event_store: State<InMemoryEventStore<TradeId>>,
    ethereum_service: State<Arc<LedgerHtlcService<Ethereum, EtherHtlcParams>>>,
>>>>>>> 6a2d0a46
) -> Result<(), BadRequest<String>> {
    let event_store = event_store.inner();
    handle_post_orders_funding(
        // TODO HACK: Ignore trade id in post and just the first one
        // from event_store because the poker is not giving us the
        // right trade id anymore!
        event_store.keys().next().unwrap(),
        htlc_identifier.into_inner(),
        event_store,
        ethereum_service.inner(),
    )?;
    Ok(())
}

fn handle_post_orders_funding(
    trade_id: TradeId,
    htlc_identifier: bitcoin::HtlcId,
<<<<<<< HEAD
    event_store: &Arc<InMemoryEventStore<TradeId>>,
    ethereum_service: &Arc<LedgerHtlcService<Ethereum>>,
=======
    event_store: &InMemoryEventStore<TradeId>,
    ethereum_service: &Arc<LedgerHtlcService<Ethereum, EtherHtlcParams>>,
>>>>>>> 6a2d0a46
) -> Result<(), Error> {
    let trade_funded: BobTradeFunded<Ethereum, Bitcoin> =
        BobTradeFunded::new(trade_id, htlc_identifier);

    event_store.add_event(trade_id.clone(), trade_funded)?;

    let order_taken = event_store.get_event::<BobOrderTaken<Ethereum, Bitcoin>>(trade_id.clone())?;

    let tx_id = ethereum_service.deploy_htlc(EtherHtlcParams {
        refund_address: order_taken.bob_refund_address,
        success_address: order_taken.alice_success_address,
        time_lock: order_taken.bob_contract_time_lock,
        amount: order_taken.buy_amount,
        secret_hash: order_taken.contract_secret_lock.clone().into(),
    })?;

    let deployed: BobContractDeployed<Ethereum, Bitcoin> =
        BobContractDeployed::new(trade_id, tx_id.to_string());

    event_store.add_event(trade_id, deployed)?;

    Ok(())
}

#[derive(Deserialize)]
pub struct RedeemBTCNotificationBody {
    pub secret: Secret,
}

#[post(
    "/trades/ETH-BTC/<_trade_id>/buy-order-secret-revealed",
    format = "application/json",
    data = "<redeem_btc_notification_body>"
)]
pub fn post_revealed_secret(
    redeem_btc_notification_body: Json<RedeemBTCNotificationBody>,
<<<<<<< HEAD
    event_store: State<Arc<InMemoryEventStore<TradeId>>>,
    _trade_id: TradeId,
    bitcoin_htlc_service: State<Arc<LedgerHtlcService<Bitcoin>>>,
=======
    event_store: State<InMemoryEventStore<TradeId>>,
    trade_id: TradeId,
    bitcoin_htlc_service: State<Arc<LedgerHtlcService<Bitcoin, BitcoinHtlcParams>>>,
>>>>>>> 6a2d0a46
) -> Result<(), BadRequest<String>> {
    let event_store = event_store.inner();
    handle_post_revealed_secret(
        redeem_btc_notification_body.into_inner(),
        event_store,
        // TODO HACK: Ignore trade id in post and just the first one
        // from event_store because the poker is not giving us the
        // right trade id anymore!
        event_store.keys().next().unwrap(),
        bitcoin_htlc_service.inner(),
    )?;
    Ok(())
}

fn handle_post_revealed_secret(
    redeem_btc_notification_body: RedeemBTCNotificationBody,
    event_store: &Arc<InMemoryEventStore<TradeId>>,
    trade_id: TradeId,
    bitcoin_htlc_service: &Arc<LedgerHtlcService<Bitcoin, BitcoinHtlcParams>>,
) -> Result<(), Error> {
    let order_taken_event =
        event_store.get_event::<BobOrderTaken<Ethereum, Bitcoin>>(trade_id.clone())?;
    // TODO: Maybe if this fails we keep the secret around anyway and steal money early?
    let trade_funded_event =
        event_store.get_event::<BobTradeFunded<Ethereum, Bitcoin>>(trade_id.clone())?;

    let secret: Secret = redeem_btc_notification_body.secret;

    let redeem_tx_id = bitcoin_htlc_service.redeem_htlc(
        secret,
        trade_id,
        order_taken_event.bob_success_address,
        order_taken_event.bob_success_keypair,
        order_taken_event.alice_refund_address,
        trade_funded_event.htlc_identifier,
        order_taken_event.sell_amount,
        order_taken_event.alice_contract_time_lock,
    )?;

    let contract_redeemed: BobContractRedeemed<Ethereum, Bitcoin> =
        BobContractRedeemed::new(trade_id, redeem_tx_id.to_string());
    event_store.add_event(trade_id, contract_redeemed)?;

    Ok(())
}<|MERGE_RESOLUTION|>--- conflicted
+++ resolved
@@ -67,13 +67,8 @@
 pub fn post_orders_funding(
     _trade_id: TradeId,
     htlc_identifier: Json<bitcoin::HtlcId>,
-<<<<<<< HEAD
     event_store: State<Arc<InMemoryEventStore<TradeId>>>,
-    ethereum_service: State<Arc<LedgerHtlcService<Ethereum>>>,
-=======
-    event_store: State<InMemoryEventStore<TradeId>>,
     ethereum_service: State<Arc<LedgerHtlcService<Ethereum, EtherHtlcParams>>>,
->>>>>>> 6a2d0a46
 ) -> Result<(), BadRequest<String>> {
     let event_store = event_store.inner();
     handle_post_orders_funding(
@@ -91,13 +86,8 @@
 fn handle_post_orders_funding(
     trade_id: TradeId,
     htlc_identifier: bitcoin::HtlcId,
-<<<<<<< HEAD
     event_store: &Arc<InMemoryEventStore<TradeId>>,
-    ethereum_service: &Arc<LedgerHtlcService<Ethereum>>,
-=======
-    event_store: &InMemoryEventStore<TradeId>,
     ethereum_service: &Arc<LedgerHtlcService<Ethereum, EtherHtlcParams>>,
->>>>>>> 6a2d0a46
 ) -> Result<(), Error> {
     let trade_funded: BobTradeFunded<Ethereum, Bitcoin> =
         BobTradeFunded::new(trade_id, htlc_identifier);
@@ -134,15 +124,9 @@
 )]
 pub fn post_revealed_secret(
     redeem_btc_notification_body: Json<RedeemBTCNotificationBody>,
-<<<<<<< HEAD
     event_store: State<Arc<InMemoryEventStore<TradeId>>>,
     _trade_id: TradeId,
-    bitcoin_htlc_service: State<Arc<LedgerHtlcService<Bitcoin>>>,
-=======
-    event_store: State<InMemoryEventStore<TradeId>>,
-    trade_id: TradeId,
     bitcoin_htlc_service: State<Arc<LedgerHtlcService<Bitcoin, BitcoinHtlcParams>>>,
->>>>>>> 6a2d0a46
 ) -> Result<(), BadRequest<String>> {
     let event_store = event_store.inner();
     handle_post_revealed_secret(
