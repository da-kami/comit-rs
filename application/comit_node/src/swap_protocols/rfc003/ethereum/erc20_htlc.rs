--- conflicted
+++ resolved
@@ -40,28 +40,19 @@
         token_contract_address: Address,
         amount: Erc20Quantity,
     ) -> Self {
-<<<<<<< HEAD
-        let htlc = Erc20Htlc {
+        let htlc = Self {
             refund_timestamp,
-=======
-        Self {
-            refund_timeout,
->>>>>>> 4010eb45
             refund_address,
             redeem_address,
             secret_hash,
             token_contract_address,
             amount,
-<<<<<<< HEAD
         };
 
         trace!("Created new ERC20 HTLC for ethereum: {:#?}", htlc);
         trace!("Refund timestamp: {:?}", refund_timestamp);
 
         htlc
-=======
-        }
->>>>>>> 4010eb45
     }
 
     /// Constructs the payload for funding an `Erc20` HTLC located at the given
