#![warn(unused_extern_crates, missing_debug_implementations)]
#![deny(unsafe_code)]
#![feature(plugin, decl_macro)]
extern crate bitcoin_rpc_client;
extern crate bitcoin_support;
extern crate comit_node;
extern crate ethereum_support;
#[macro_use]
extern crate log;
extern crate event_store;
extern crate futures;
extern crate tokio;
extern crate warp;

use bitcoin_rpc_client::*;
use bitcoin_support::Address as BitcoinAddress;

use comit_node::{
    bitcoin_fee_service::StaticBitcoinFeeService,
    comit_client,
    comit_server::ComitServer,
    ethereum_wallet::InMemoryWallet,
    gas_price_service::StaticGasPriceService,
    http_api::route_factory,
    key_store::KeyStore,
    ledger_query_service::DefaultLedgerQueryServiceApiClient,
    logging,
    settings::ComitNodeSettings,
    swap_protocols::{
        rfc003::{
            self,
            ledger_htlc_service::{BitcoinService, EthereumService},
            state_store::InMemoryStateStore,
        },
        InMemoryMetadataStore,
    },
    swaps::common::SwapId,
};

use comit_node::swap_protocols::rfc003::bob::PendingResponses;
use ethereum_support::*;
use event_store::InMemoryEventStore;
use futures::sync::{
    mpsc::{self, UnboundedSender},
    oneshot,
};
use std::{env::var, marker::PhantomData, net::SocketAddr, sync::Arc, time::Duration};
use web3::{transports::Http, Web3};

// TODO: Make a nice command line interface here (using StructOpt f.e.) see #298
fn main() {
    logging::set_up_logging();
    let settings = load_settings();

    // TODO: Maybe not print settings because of private keys?
    info!("Starting up with {:#?}", settings);

    //TODO: Integrate all Ethereum keys in this keystore. See #185/#291
    let key_store = Arc::new(
        KeyStore::new(settings.bitcoin.extended_private_key)
            .expect("Could not HD derive keys from the private key"),
    );
    let event_store = Arc::new(InMemoryEventStore::default());
    let metadata_store = Arc::new(InMemoryMetadataStore::default());
    let state_store = Arc::new(InMemoryStateStore::default());
    let ethereum_service = create_ethereum_service(&settings);
    let bitcoin_service = create_bitcoin_service(&settings, &key_store);
    let ledger_query_service_api_client = create_ledger_query_service_api_client(&settings);
    let pending_responses = Arc::new(PendingResponses::default());

    let mut runtime = tokio::runtime::Runtime::new().unwrap();

    let sender = spawn_alice_swap_request_handler_for_rfc003(
        &settings,
        Arc::clone(&event_store),
        Arc::clone(&metadata_store),
        Arc::clone(&state_store),
        Arc::clone(&ledger_query_service_api_client),
        Arc::clone(&key_store),
        &mut runtime,
    );

    spawn_warp_instance(
        &settings,
        Arc::clone(&metadata_store),
        Arc::clone(&state_store),
        Arc::clone(&pending_responses),
        sender,
        &mut runtime,
    );

    let sender = spawn_bob_swap_request_handler_for_rfc003(
        Arc::clone(&event_store),
        Arc::clone(&metadata_store),
        Arc::clone(&state_store),
        Arc::clone(&pending_responses),
        Arc::clone(&ethereum_service),
        Arc::clone(&bitcoin_service),
        Arc::clone(&ledger_query_service_api_client),
        Arc::clone(&key_store),
        settings.ledger_query_service.bitcoin.poll_interval_secs,
        settings.ledger_query_service.ethereum.poll_interval_secs,
        &mut runtime,
    );

    spawn_comit_server(&settings, sender, &mut runtime);

    // Block the current thread.
    ::std::thread::park();
}

fn load_settings() -> ComitNodeSettings {
    let comit_config_path = var_or_default("COMIT_NODE_CONFIG_PATH", "~/.config/comit_node".into());
    let run_mode_config = var_or_default("RUN_MODE", "development".into());
    let default_config = format!("{}/{}", comit_config_path.trim(), "default");
    let erc20_config = format!("{}/{}", comit_config_path.trim(), "erc20");
    let run_mode_config = format!("{}/{}", comit_config_path.trim(), run_mode_config);

    let settings = ComitNodeSettings::new(default_config, run_mode_config, erc20_config);
    settings.unwrap()
}

fn create_ethereum_service(settings: &ComitNodeSettings) -> Arc<EthereumService> {
    let settings = &settings.ethereum;

    let ethereum_keypair = settings.private_key;

    let address = ethereum_keypair.public_key().to_ethereum_address();
    let wallet = InMemoryWallet::new(ethereum_keypair, settings.network_id);

    let (event_loop, transport) = Http::new(&settings.node_url.as_str()).unwrap();
    let web3 = Web3::new(transport);

    let nonce = web3.eth().transaction_count(address, None).wait().unwrap();
    info!(
        "ETH address derived from priv key: {}; AddressNonce: {}",
        address, nonce
    );

    Arc::new(EthereumService::new(
        Arc::new(wallet),
        Arc::new(StaticGasPriceService::new(settings.gas_price)),
        Arc::new((event_loop, web3)),
        nonce,
    ))
}

fn create_bitcoin_service(
    settings: &ComitNodeSettings,
    key_store: &KeyStore,
) -> Arc<BitcoinService> {
    let settings = &settings.bitcoin;

    //TODO: make it dynamically generated every X BTC. Could be done with #296
    let btc_bob_redeem_keypair = key_store.get_new_internal_keypair();
    let btc_bob_redeem_address = BitcoinAddress::p2wpkh(
        &btc_bob_redeem_keypair.public_key().into(),
        settings.network,
    );

    info!("btc_bob_redeem_address: {}", btc_bob_redeem_address);

    let bitcoin_rpc_client = Arc::new(bitcoin_rpc_client::BitcoinCoreClient::new(
        settings.node_url.as_str(),
        settings.node_username.as_str(),
        settings.node_password.as_str(),
    ));

    match bitcoin_rpc_client.get_blockchain_info() {
        Ok(blockchain_info) => {
            info!("Blockchain info:\n{:?}", blockchain_info);
            match bitcoin_rpc_client.validate_address(&btc_bob_redeem_address.clone()) {
                Ok(address_validation) => info!("Validation:\n{:?}", address_validation),
                Err(e) => error!("Could not validate BTC_BOB_REDEEM_ADDRESS: {:?}", e),
            };
        }
        Err(e) => error!("Could not connect to Bitcoin RPC because {:?}", e),
    };

    Arc::new(BitcoinService::new(
        bitcoin_rpc_client,
        settings.network,
        Arc::new(StaticBitcoinFeeService::new(settings.satoshi_per_byte)),
        btc_bob_redeem_address,
    ))
}

fn create_ledger_query_service_api_client(
    settings: &ComitNodeSettings,
) -> Arc<DefaultLedgerQueryServiceApiClient> {
    Arc::new(DefaultLedgerQueryServiceApiClient::new(
        &settings.ledger_query_service.url,
    ))
}

fn spawn_warp_instance(
    settings: &ComitNodeSettings,
    metadata_store: Arc<InMemoryMetadataStore<SwapId>>,
    state_store: Arc<InMemoryStateStore<SwapId>>,
    pending_responses: Arc<PendingResponses<SwapId>>,
    sender: UnboundedSender<(SwapId, rfc003::alice::SwapRequestKind)>,
    runtime: &mut tokio::runtime::Runtime,
) {
<<<<<<< HEAD
    let routes = route_factory::create(metadata_store, state_store, sender);
=======
    let routes = route_factory::create(
        event_store,
        metadata_store,
        state_store,
        pending_responses,
        sender,
    );
>>>>>>> 76201206

    let http_socket_address = SocketAddr::new(settings.http_api.address, settings.http_api.port);

    let server = warp::serve(routes).bind(http_socket_address);

    runtime.spawn(server);
}

fn spawn_alice_swap_request_handler_for_rfc003(
    settings: &ComitNodeSettings,
    event_store: Arc<InMemoryEventStore<SwapId>>,
    metadata_store: Arc<InMemoryMetadataStore<SwapId>>,
    state_store: Arc<InMemoryStateStore<SwapId>>,
    ledger_query_service: Arc<DefaultLedgerQueryServiceApiClient>,
    key_store: Arc<KeyStore>,
    runtime: &mut tokio::runtime::Runtime,
) -> UnboundedSender<(SwapId, rfc003::alice::SwapRequestKind)> {
    let client_factory = Arc::new(comit_client::bam::BamClientPool::default());
    let comit_node_addr = settings.comit.remote_comit_node_url;

    let (sender, receiver) = mpsc::unbounded();

    let alice_swap_request_handler = rfc003::alice::SwapRequestHandler {
        receiver,
        metadata_store,
        key_store,
        state_store,
        client_factory,
        event_store,
        comit_node_addr,
        phantom_data: PhantomData,
    };

    runtime.spawn(alice_swap_request_handler.start());

    sender
}

fn spawn_bob_swap_request_handler_for_rfc003(
    event_store: Arc<InMemoryEventStore<SwapId>>,
    metadata_store: Arc<InMemoryMetadataStore<SwapId>>,
    state_store: Arc<InMemoryStateStore<SwapId>>,
    pending_responses: Arc<PendingResponses<SwapId>>,
    ethereum_service: Arc<EthereumService>,
    bitcoin_service: Arc<BitcoinService>,
    lqs_api_client: Arc<DefaultLedgerQueryServiceApiClient>,
    key_store: Arc<KeyStore>,
    bitcoin_poll_interval: Duration,
    ethereum_poll_interval: Duration,
    runtime: &mut tokio::runtime::Runtime,
) -> UnboundedSender<(
    SwapId,
    rfc003::bob::SwapRequestKind,
    oneshot::Sender<rfc003::bob::SwapResponseKind>,
)> {
    let (sender, receiver) = mpsc::unbounded();

    let bob_swap_request_handler = rfc003::bob::SwapRequestHandler {
        receiver,
        metadata_store,
        event_store,
        state_store,
        lqs_api_client,
        key_store,
        ethereum_service,
        bitcoin_service,
        bitcoin_poll_interval,
        ethereum_poll_interval,
        pending_responses,
    };

    runtime.spawn(bob_swap_request_handler.start());

    sender
}

fn spawn_comit_server(
    settings: &ComitNodeSettings,
    sender: UnboundedSender<(
        SwapId,
        rfc003::bob::SwapRequestKind,
        oneshot::Sender<rfc003::bob::SwapResponseKind>,
    )>,

    runtime: &mut tokio::runtime::Runtime,
) {
    let server = ComitServer::new(sender);

    runtime.spawn(server.listen(settings.comit.comit_listen).map_err(|e| {
        error!("ComitServer shutdown: {:?}", e);
    }));
}

fn var_or_default(name: &str, default: String) -> String {
    match var(name) {
        Ok(value) => {
            info!("Set {}={}", name, value);
            value
        }
        Err(_) => {
            eprintln!(
                "{} is not set, falling back to default: '{}' ",
                name, default
            );
            default
        }
    }
}<|MERGE_RESOLUTION|>--- conflicted
+++ resolved
@@ -201,17 +201,7 @@
     sender: UnboundedSender<(SwapId, rfc003::alice::SwapRequestKind)>,
     runtime: &mut tokio::runtime::Runtime,
 ) {
-<<<<<<< HEAD
-    let routes = route_factory::create(metadata_store, state_store, sender);
-=======
-    let routes = route_factory::create(
-        event_store,
-        metadata_store,
-        state_store,
-        pending_responses,
-        sender,
-    );
->>>>>>> 76201206
+    let routes = route_factory::create(metadata_store, state_store, pending_responses, sender);
 
     let http_socket_address = SocketAddr::new(settings.http_api.address, settings.http_api.port);
 
